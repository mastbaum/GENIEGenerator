//____________________________________________________________________________
/*!

\class    genie::GHepRecord

\brief    GENIE's GHEP MC event record.

\author   Costas Andreopoulos <costas.andreopoulos \at stfc.ac.uk>
          University of Liverpool & STFC Rutherford Appleton Lab

\created  October 1, 2004

\cpright  Copyright (c) 2003-2015, GENIE Neutrino MC Generator Collaboration
          For the full text of the license visit http://copyright.genie-mc.org
          or see $GENIE/LICENSE
*/
//____________________________________________________________________________

#ifndef _GHEP_RECORD_H_
#define _GHEP_RECORD_H_

#include <ostream>
#include <vector>

#include <TClonesArray.h>
#include <TBits.h>

#include "Conventions/GMode.h"
#include "Conventions/KinePhaseSpace.h"
#include "Interaction/Interaction.h" 
#include "GHEP/GHepStatus.h"

class TRootIOCtor;
class TLorentzVector;

using std::ostream;
using std::vector;

namespace genie {

class GHepParticle;

class GHepRecord : public TClonesArray {

public :
  GHepRecord();
  GHepRecord(int size);
  GHepRecord(const GHepRecord & record);
  GHepRecord(TRootIOCtor*);
  virtual ~GHepRecord();

  // Methods to attach / get summary information

  virtual Interaction * Summary       (void) const;
  virtual void          AttachSummary (Interaction * interaction);

  // Provide a simplified wrapper of the 'new with placement'
  // TClonesArray object insertion method
  // ALWAYS use these methods to insert new particles as they check
  // for the compactness of the daughter lists.
  // Note that the record might be automatically re-arranged as the
  // result of your GHepParticle insertion

  virtual void AddParticle (const GHepParticle & p);
  virtual void AddParticle (int pdg, GHepStatus_t ist,
                     int mom1, int mom2, int dau1, int dau2,
                        const TLorentzVector & p, const TLorentzVector & v);
  virtual void AddParticle (int pdg, GHepStatus_t ist,
                     int mom1, int mom2, int dau1, int dau2,
                           double px, double py, double pz, double E,
                                    double x, double y, double z, double t);

  // Methods to search the GHEP record

  virtual GHepParticle * Particle     (int position) const;
  virtual GHepParticle * FindParticle (int pdg, GHepStatus_t ist, int start) const;

  virtual int ParticlePosition (int pdg, GHepStatus_t i, int start=0) const;
  virtual int ParticlePosition (GHepParticle * particle, int start=0) const;

  virtual vector<int> * GetStableDescendants(int position) const;

  // Return the mode (lepton+nucleon/nucleus, hadron+nucleon/nucleus, nucleon
  // decay etc...) by looking at the event entries

  GEvGenMode_t EventGenerationMode(void) const;

  // Easy access methods for the most frequently used GHEP entries

  virtual GHepParticle * Probe                            (void) const;
  virtual GHepParticle * TargetNucleus                    (void) const;
  virtual GHepParticle * RemnantNucleus                   (void) const;
  virtual GHepParticle * HitNucleon                       (void) const;
  virtual GHepParticle * HitElectron                      (void) const;
  virtual GHepParticle * FinalStatePrimaryLepton          (void) const;
  virtual GHepParticle * FinalStateHadronicSystem         (void) const;
  virtual int            ProbePosition                    (void) const;
  virtual int            TargetNucleusPosition            (void) const;
  virtual int            RemnantNucleusPosition           (void) const;
  virtual int            HitNucleonPosition               (void) const;
  virtual int            HitElectronPosition              (void) const;
  virtual int            FinalStatePrimaryLeptonPosition  (void) const;
  virtual int            FinalStateHadronicSystemPosition (void) const; 

  // Number of GHepParticle occurences in GHEP

  virtual unsigned int NEntries (int pdg, GHepStatus_t ist, int start=0) const;
  virtual unsigned int NEntries (int pdg, int start=0) const;

  // Methods to switch on/off and ask for event record flags

  virtual TBits * EventFlags   (void) const { return fEventFlags; }
  virtual TBits * EventMask    (void) const { return fEventMask; }
  virtual bool    IsUnphysical (void) const { return (fEventFlags->CountBits()>0); }
  virtual bool    Accept       (void) const;

  // Methods to set/get the event weight and cross sections

<<<<<<< HEAD
  virtual double           Weight        (void) const  { return fWeight;       }
  virtual double           Probability   (void) const  { return fProb;         }
  virtual double           XSec          (void) const  { return fXSec;         }
  virtual double           DiffXSec      (void) const  { return fDiffXSec;     }
=======
  virtual double Weight         (void) const  { return fWeight;   }
  virtual double Probability    (void) const  { return fProb;     }
  virtual double XSec           (void) const  { return fXSec;     }
  virtual double DiffXSec       (void) const  { return fDiffXSec; }
>>>>>>> 843fac1d
  virtual KinePhaseSpace_t DiffXSecVars  (void) const  { return fDiffXSecPhSp; }

  virtual void   SetWeight      (double wght) { fWeight   = (wght>0) ? wght : 0.; }
  virtual void   SetProbability (double prob) { fProb     = (prob>0) ? prob : 0.; }
  virtual void   SetXSec        (double xsec) { fXSec     = (xsec>0) ? xsec : 0.; }
  virtual void   SetDiffXSec    (double xsec, KinePhaseSpace_t ps) 
  { fDiffXSecPhSp = ps; 
    fDiffXSec = (xsec>0) ? xsec : 0.; 
  }

  // Set/get event vertex in detector coordinate system

  virtual TLorentzVector * Vertex (void) const { return fVtx; }

  virtual void SetVertex (double x, double y, double z, double t);
  virtual void SetVertex (const TLorentzVector & vtx);

  // Common event record operations

  virtual void Copy        (const GHepRecord & record);
  virtual void Clear       (Option_t * opt="");
  virtual void ResetRecord (void);
  virtual void CompactifyDaughterLists     (void);
  virtual void RemoveIntermediateParticles (void);

  // Set mask
  void SetUnphysEventMask(const TBits & mask);

  // Set print level
  static void SetPrintLevel(int print_level);

  // Methods & operators to print the record

  void Print (ostream & stream) const;
  friend ostream & operator << (ostream & stream, const GHepRecord & event);

protected:

  // Attached interaction
  Interaction * fInteraction; ///< attached summary information

  // Vertex position
  TLorentzVector * fVtx;  ///< vertex in the detector coordinate system

  // Flags (and user-specified mask) for the generated event
  TBits * fEventFlags;    ///< event flags indicating various pathologies or an unphysical event
  TBits * fEventMask;     ///< an input bit-field mask allowing one to ignore bits set in fEventFlags

  // Event weight, probability and cross-sections
  double           fWeight;         ///< event weight
  double           fProb;           ///< event probability (for given flux neutrino and density-weighted path-length for target element)
  double           fXSec;           ///< cross section for selected event
  double           fDiffXSec;       ///< differential cross section for selected event kinematics
  KinePhaseSpace_t fDiffXSecPhSp;   ///< specifies which differential cross-section (dsig/dQ2, dsig/dQ2dW, dsig/dxdy,...)

  // Utility methods
  void InitRecord  (void);
  void CleanRecord (void);

  // Methods used by the daughter list compactifier
  virtual void UpdateDaughterLists    (void);
  virtual bool HasCompactDaughterList (int pos);
  virtual void SwapParticles          (int i, int j);
  virtual void FinalizeDaughterLists  (void);
  virtual int  FirstNonInitStateEntry (void);

  //
  static int fPrintLevel; //! print-level flag, see GHepRecord::Print()

private:

ClassDef(GHepRecord, 2)

};

}      // genie namespace

#endif // _GHEP_RECORD_H_<|MERGE_RESOLUTION|>--- conflicted
+++ resolved
@@ -116,17 +116,10 @@
 
   // Methods to set/get the event weight and cross sections
 
-<<<<<<< HEAD
-  virtual double           Weight        (void) const  { return fWeight;       }
-  virtual double           Probability   (void) const  { return fProb;         }
-  virtual double           XSec          (void) const  { return fXSec;         }
-  virtual double           DiffXSec      (void) const  { return fDiffXSec;     }
-=======
   virtual double Weight         (void) const  { return fWeight;   }
   virtual double Probability    (void) const  { return fProb;     }
   virtual double XSec           (void) const  { return fXSec;     }
   virtual double DiffXSec       (void) const  { return fDiffXSec; }
->>>>>>> 843fac1d
   virtual KinePhaseSpace_t DiffXSecVars  (void) const  { return fDiffXSecPhSp; }
 
   virtual void   SetWeight      (double wght) { fWeight   = (wght>0) ? wght : 0.; }
