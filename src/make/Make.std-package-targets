--- conflicted
+++ resolved
@@ -1,4 +1,4 @@
-# -*-mode: Makefile-*-
+#
 # Make.target for GENIE Neutrino Generator
 #
 # Author: Costas Andreopoulos <costas.andreopoulos \at stfc.ac.uk>
@@ -40,7 +40,7 @@
 #
 #
 
-$(PACKAGE_LIB_WITH_PATH): $(LIB_DEPEND)
+lib: $(LIB_DEPEND)
 	@echo "[package: $(PACKAGE)] Generating shared library ..."
 ifeq ($(strip $(DICTIONARY)),undefined)
 	$(SOCMD) $(SOFLAGS) $(SOMINF) $(PACKAGE_OBJECTS) $(EXTRA_EXT_LIBS) $(OutPutOpt) $(PACKAGE_LIB_WITH_PATH)
@@ -48,28 +48,21 @@
 	$(SOCMD) $(SOFLAGS) $(SOMINF) $(PACKAGE_ALL_OBJECTS) $(EXTRA_EXT_LIBS) $(OutPutOpt) $(PACKAGE_LIB_WITH_PATH)
 endif
 
-lib: $(PACKAGE_LIB_WITH_PATH)
-
-$(PACKAGE_LIBMACLINK_WITH_PATH): $(PACKAGE_LIB_WITH_PATH)
+#
+#
+lib-link: FORCE
+	@echo "[package: $(PACKAGE)] Creating symbolic link to shared library ..."
+ifeq ($(strip $(GOPT_ENABLE_DYLIBVERSION)),YES)
+	$(SYMLINK) $(PACKAGE_LIB) $(PACKAGE_LIBNOVRS_WITH_PATH)
+endif
 ifeq ($(strip $(IS_MACOSX)),YES)
 	$(SYMLINK) $(PACKAGE_LIB) $(PACKAGE_LIBMACLINK_WITH_PATH)
 endif
 
 
-$(PACKAGE_LIBNOVRS_WITH_PATH): $(PACKAGE_LIB_WITH_PATH)
-	@echo "[package: $(PACKAGE)] Creating symbolic link to shared library ..."
-ifeq ($(strip $(GOPT_ENABLE_DYLIBVERSION)),YES)
-	$(SYMLINK) $(PACKAGE_LIB) $(PACKAGE_LIBNOVRS_WITH_PATH)
-endif
-
 #
 #
-lib-link: $(PACKAGE_LIBNOVRS_WITH_PATH) $(PACKAGE_LIBMACLINK_WITH_PATH)
-
-
-#
-#
-install-lib:
+install-lib: FORCE
 	@echo "[package: $(PACKAGE)] Installing library..."
 	[ ! -f $(PACKAGE_LIB_WITH_PATH) ] || $(COPY) $(PACKAGE_LIB_WITH_PATH) $(GENIE_LIB_INSTALLATION_PATH)
 ifeq ($(strip $(GOPT_ENABLE_DYLIBVERSION)),YES)
@@ -81,37 +74,23 @@
 
 #
 #
-install-inc:
+install-inc: FORCE
 	@echo "[package: $(PACKAGE)] Installing headers..."
 	$(COPY) *.h $(GENIE_INC_INSTALLATION_PATH)/$(PACKAGE)
 
 #
 #
-.PHONY: purge
-purge:
-	$(RM) -f $(PACKAGE_OBJECTS) *.d *~ core a.out Makefile.temp
+purge: FORCE
+	$(RM) $(PACKAGE_OBJECTS) *~ core a.out Makefile.temp
+ 
+
+#
+#
+clean: FORCE   
+	$(RM) *.o *.d *~ core a.out $(GENIE_LIB_PATH)/$(LIBNAME)* $(DICTIONARY).* Makefile.temp
 
 
 #
 #
-<<<<<<< HEAD
-.PHONY: clean
-clean:
-	@echo "Clean in $(PACKAGE)"
-	$(RM) -f *.d *.o *~ core a.out $(GENIE_LIB_PATH)/$(LIBNAME)* $(DICTIONARY).* Makefile.temp
-=======
-clean: FORCE   
-	$(RM) *.o *.d *~ core a.out $(GENIE_LIB_PATH)/$(LIBNAME)* $(DICTIONARY).* Makefile.temp
->>>>>>> 843fac1d
-
-
-#
-#
-.PHONY: distclean
-distclean:
-	$(RM) -f $(GENIE_LIB_INSTALLATION_PATH)/$(LIBNAME)*
-
-
-DEP=$(addsuffix .d, $(basename $(PACKAGE_ALL_SOURCES)))
-
--include $(DEP)+distclean: FORCE
+	$(RM) $(GENIE_LIB_INSTALLATION_PATH)/$(LIBNAME)*
